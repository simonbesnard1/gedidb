--- conflicted
+++ resolved
@@ -1,12 +1,7 @@
 from gedidb.core.gediprocessor import GEDIGranuleProcessor
 
 #%% Initiate database builder
-<<<<<<< HEAD
-database_builder = GEDIGranuleProcessor(data_config_file = "./config_files/data_config.yml", 
-                                        sql_config_file='./config_files/db_scheme.sql')
-=======
 database_builder = GEDIGranuleProcessor(data_config_file = "../config_files/data_config.yml", sql_config_file='../config_files/db_scheme.sql')
->>>>>>> 6fb7d174
 
 #%% Process GEDI data
 database_builder.compute()
