--- conflicted
+++ resolved
@@ -2,9 +2,4 @@
 max-line-length = 100
 ignore = E501, W293, W291, E127, E126, E121, E302, E303, E128, E252, E251
 exclude =
-<<<<<<< HEAD
-    .venv
-    scripts
-=======
-    .venv
->>>>>>> 46bf84cf
+    .venv