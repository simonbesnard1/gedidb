--- conflicted
+++ resolved
@@ -32,18 +32,6 @@
         super().__init__(granule, beam, field_mapping)
         self._filtered_index: Optional[np.ndarray] = None  # Cache for filtered indices
         self.DEFAULT_QUALITY_FILTERS = None
-<<<<<<< HEAD
-        # self.DEFAULT_QUALITY_FILTERS = {
-        #     'l2_quality_flag': lambda: self["l2_quality_flag"][()] == 1,
-        #     'sensitivity_a0': lambda: (self['sensitivity'][()] >= 0.9) & (self['sensitivity'][()] <= 1.0),
-        #     'sensitivity_a2': lambda: (self['geolocation/sensitivity_a2'][()] >= 0.9) & (self['geolocation/sensitivity_a2'][()] <= 1.0),
-        #     'pft_sensitivity_filter': lambda: (
-        #         (self['land_cover_data/pft_class'][()] == 2) & (self['geolocation/sensitivity_a2'][()] > 0.98)) |
-        #         ((self['land_cover_data/pft_class'][()] != 2) & (self['geolocation/sensitivity_a2'][()] > 0.95))
-        # }
-
-=======
->>>>>>> 51cee1f0
 
     def _get_main_data(self) -> Optional[Dict[str, np.ndarray]]:
         """
