--- conflicted
+++ resolved
@@ -68,13 +68,8 @@
                 return df
             except Exception as e:
                 raise ValueError(f"Error parsing granule data: {e}")
-<<<<<<< HEAD
 
-        return pd.DataFrame()  # Return empty GeoDataFrame if no data found
-=======
-    
         return pd.DataFrame()  # Return empty dataframe if no data found
->>>>>>> 51cee1f0
 
     def parse(self) -> pd.DataFrame:
         """
@@ -116,7 +111,7 @@
         granule = L4CGranule(self.file, self.data_info.get('level_4c', {}).get('variables', []))
         return self.parse_granule(granule)
 
-def parse_h5_file(file: str, product: GediProduct, data_info: Optional[Dict]= None) -> pd.DataFrame:
+def parse_h5_file(file: str, product: GediProduct, data_info: Optional[Dict] = None) ->pd.DataFrame:
     """
     Parse an HDF5 file based on the product type and return a GeoDataFrame.
 
@@ -143,4 +138,4 @@
         raise ValueError(f"Product {product.value} is not supported.")
 
     parser = parser_class(file, data_info or {})
-    return parser.parse()+    return parser.parse()
