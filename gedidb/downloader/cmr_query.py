# SPDX-License-Identifier: EUPL-1.2
# Version: 2.0
# Contact: ah2174@cam.ac.uk, felix.dombrowski@uni-potsdam.de and besnard@gfz-potsdam.de
# SPDX-FileCopyrightText: 2024 Simon Besnard
# SPDX-FileCopyrightText: 2024 Felix Dombrowski
# SPDX-FileCopyrightText: 2024 Amelia Holcomb
# SPDX-FileCopyrightText: 2024 Helmholtz Centre Potsdam - GFZ German Research Centre for Geosciences
#

import requests
from requests.adapters import HTTPAdapter
from urllib3.util.retry import Retry
import geopandas as gpd
from datetime import datetime
import pandas as pd
import logging
from gedidb.granule.granule import granule_name
from gedidb.utils.constants import GediProduct

# Configure logging
logging.basicConfig(level=logging.INFO, format='%(asctime)s - %(levelname)s - %(message)s')
logging.basicConfig(level=logging.INFO)
logger = logging.getLogger(__name__)

<<<<<<< HEAD

# Decorator for handling exceptions
def handle_exceptions(func):
    @wraps(func)
    def wrapper(*args, **kwargs):
        try:
            return func(*args, **kwargs)
        except urllib3.exceptions.MaxRetryError:
            logger.error("Max retry error occurred during the request")
        except Exception as e:
            logger.error(f"Error in {func.__name__}: {e}")
            return None  # Ensure graceful handling of the exception
    return wrapper

=======
>>>>>>> 51cee1f0
class CMRQuery:
    """
    Base class for constructing and handling CMR queries.
    """

    @staticmethod
    def _construct_query_params(
        product: GediProduct,
        geom: gpd.GeoSeries,
        start_date: datetime,
        end_date: datetime,
        earth_data_info: dict,
        page_size: int,
        page_num: int,
    ) -> dict:
        """
        Construct query parameters for the CMR request.
        """
        return {
            "collection_concept_id": earth_data_info["CMR_PRODUCT_IDS"][str(product)],
            "page_size": page_size,
            "page_num": page_num,
            "bounding_box": CMRQuery._construct_spatial_params(geom),
            "temporal": CMRQuery._construct_temporal_params(start_date, end_date),
        }

    @staticmethod
    def _construct_temporal_params(
        start_date: datetime, end_date: datetime
    ) -> str:
        """
        Construct the temporal query parameter for the CMR request.
        """
        if start_date and end_date:
            if start_date > end_date:
                raise ValueError("Start date must be before end date")
            return f'{start_date.strftime("%Y-%m-%dT00:00:00Z")}/{end_date.strftime("%Y-%m-%dT23:59:59Z")}'
        if start_date:
            return f'{start_date.strftime("%Y-%m-%dT00:00:00Z")}/'
        if end_date:
            return f'/{end_date.strftime("%Y-%m-%dT23:59:59Z")}'
        return ""

    @staticmethod
    def _construct_spatial_params(geom: gpd.GeoSeries) -> str:

        if geom is None:
            return
        """
        Construct the bounding box query parameter from a GeoSeries geometry.
        """
        return ",".join([str(coord) for coord in geom.total_bounds])

    @staticmethod
    def _get_id(name: str) -> str:
        """
        Get the granule ID from the granule name.

        :param name: Granule name.
        :return: Granule ID.
        """
        metadata = granule_name.parse_granule_filename(name)
        return f"{metadata.orbit}_{metadata.sub_orbit_granule}"

    @staticmethod
    def _get_name(item: dict) -> str:
        """
        Extract the name of the granule from the CMR response item.
        Removes the '.h5' extension if present and strips whitespace.

        :param item: CMR response item.
        :return: Granule name.
        """
        granule_name = None

        # Try to get the granule name from 'producer_granule_id' (preferred)
        if "LPCLOUD" in item["data_center"]:
            granule_name = item["producer_granule_id"]
        # If 'producer_granule_id' is not available, fallback to 'title'
        elif "ORNL" in item["data_center"]:
            title = item["title"]
            # For 'ORNL' data center, 'title' has a prefix we need to remove
            # Split on the first period and take the second part
            if "." in title:
                granule_name = title.split(".", maxsplit=1)[1]
            else:
                granule_name = title
        else:
            logger.warning(f"Unknown data center or missing granule ID in item: {item}")
            return None

        # Remove any leading/trailing whitespace
        granule_name = granule_name.strip()

        # Remove '.h5' extension if present
        if granule_name.endswith('.h5'):
            granule_name = granule_name[:-3]

        return granule_name

class GranuleQuery(CMRQuery):
    """
    Class for querying GEDI granules from CMR.
    """

    def __init__(
        self,
        product: GediProduct,
        geom: gpd.GeoSeries,
        start_date: datetime = None,
        end_date: datetime = None,
        earth_data_info: dict = None
    ):
        """
        Initialize the GranuleQuery class.

        :param product: The GEDI product to query.
        :param geom: The geometry for spatial filtering.
        :param start_date: The start date for temporal filtering.
        :param end_date: The end date for temporal filtering.
        :param earth_data_info: Dictionary containing EarthData information.
        """
        self.product = product
        self.geom = geom
        self.start_date = start_date
        self.end_date = end_date
        self.earth_data_info = earth_data_info

    def query_granules(self, page_size: int = 2000, page_num: int = 1) -> pd.DataFrame:
        """
        Query granules from CMR and return them as a DataFrame.

        :param page_size: Number of results per page.
        :param page_num: Starting page number.
        :return: DataFrame containing queried granules.
        """
        granule_data = []

        # Configure retry strategy for the HTTP session
        adapter = HTTPAdapter(
            max_retries=Retry(
                total=3,
                backoff_factor=0.1,
                status_forcelist=[429, 500, 502, 503, 504],
                allowed_methods=["GET"],
            )
        )
        session = requests.Session()
        session.mount("https://", adapter)

        while True:
            # Reconstruct cmr_params in each iteration with the updated page_num
            cmr_params = self._construct_query_params(
                self.product,
                self.geom,
                self.start_date,
                self.end_date,
                self.earth_data_info,
                page_size,
                page_num,
            )
            response = session.get(self.earth_data_info["CMR_URL"], params=cmr_params)
            response.raise_for_status()
            cmr_response = response.json()["feed"]["entry"]

            if cmr_response:
                granule_data.extend(cmr_response)
                page_num += 1
            else:
                break

        session.close()

        # Process granule data into a structured DataFrame
        granule_data_processed = [
            {
                "id": self._get_id(granule_name),
                "name": granule_name,
                "url": item["links"][0]["href"],
                "size": float(item["granule_size"]),
                "product": self.product.value,
                "start_time": item["time_start"],
            }
            for item in granule_data
            if (granule_name := self._get_name(item)) is not None
        ]

        return pd.DataFrame(
            granule_data_processed, columns=["id", "name", "url", "size", "product", "start_time"]
        )<|MERGE_RESOLUTION|>--- conflicted
+++ resolved
@@ -22,23 +22,6 @@
 logging.basicConfig(level=logging.INFO)
 logger = logging.getLogger(__name__)
 
-<<<<<<< HEAD
-
-# Decorator for handling exceptions
-def handle_exceptions(func):
-    @wraps(func)
-    def wrapper(*args, **kwargs):
-        try:
-            return func(*args, **kwargs)
-        except urllib3.exceptions.MaxRetryError:
-            logger.error("Max retry error occurred during the request")
-        except Exception as e:
-            logger.error(f"Error in {func.__name__}: {e}")
-            return None  # Ensure graceful handling of the exception
-    return wrapper
-
-=======
->>>>>>> 51cee1f0
 class CMRQuery:
     """
     Base class for constructing and handling CMR queries.
@@ -85,8 +68,7 @@
     @staticmethod
     def _construct_spatial_params(geom: gpd.GeoSeries) -> str:
 
-        if geom is None:
-            return
+        if geom is None: return
         """
         Construct the bounding box query parameter from a GeoSeries geometry.
         """
