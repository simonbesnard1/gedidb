--- conflicted
+++ resolved
@@ -101,21 +101,6 @@
         metadata = granule_name.parse_granule_filename(name)
         return f"{metadata.orbit}_{metadata.sub_orbit_granule}"
 
-<<<<<<< HEAD
-    # @staticmethod
-    # def _get_name(item: dict) -> str:
-    #     """
-    #     Extract the name of the granule from the CMR response item.
-
-    #     :param item: CMR response item.
-    #     :return: Granule name.
-    #     """
-    #     if "LPCLOUD" in item["data_center"]:
-    #         return item["producer_granule_id"]
-    #     if "ORNL" in item["data_center"]:
-    #         return item["title"].split(".", maxsplit=1)[1]
-    #     return None
-=======
     @staticmethod
     def _compute_bounding_box(polygon_):
         """
@@ -155,7 +140,6 @@
 
         return bounding_box_coords
 
->>>>>>> e7d2867b
 
     @staticmethod
     def _get_name(item: dict) -> str:
