--- conflicted
+++ resolved
@@ -21,14 +21,8 @@
                                  Timeout)
 from retry import retry
 from urllib3.exceptions import NewConnectionError
-<<<<<<< HEAD
-=======
 import h5py
-from requests.exceptions import (
-    HTTPError, ConnectionError, ChunkedEncodingError, Timeout, RequestException, ReadTimeout, 
-)
 import time
->>>>>>> 8d0e32ab
 
 from gedidb.downloader.cmr_query import GranuleQuery
 from gedidb.utils.constants import GediProduct
@@ -236,15 +230,10 @@
         total_size: Optional[int] = None
 
         try:
-<<<<<<< HEAD
             partial_response = requests.get(
                 url, headers=headers, stream=True, timeout=30
             )
             partial_response.raise_for_status()  # Ensure HTTP errors are caught
-=======
-            partial_response = requests.get(url, headers=headers, stream=True, timeout=30)
-            partial_response.raise_for_status()
->>>>>>> 8d0e32ab
             if "Content-Range" in partial_response.headers:
                 total_size = int(
                     partial_response.headers["Content-Range"].split("/")[-1]
@@ -298,7 +287,6 @@
 
             return granule_key, (product.value, str(final_path))
 
-<<<<<<< HEAD
         except (
             HTTPError,
             ConnectionError,
@@ -322,18 +310,6 @@
             logger.error(
                 f"Download failed after all retries for {product.name} of the granule {granule_key}: {e}"
             )
-=======
-        except (HTTPError, ConnectionError, ChunkedEncodingError, Timeout, OSError, ValueError) as e:
-            if isinstance(e, OSError) and e.errno == 24:
-                logger.error(f"Too many open files for {product} of the granule {granule_key}: {e}. Retrying...")
-                time.sleep(5)
-
-            logger.error(f"Error encountered for {product} of the granule {granule_key}: {e}. Retrying...")
-            raise  # This triggers the retry mechanism
-
-        except Exception as e:
-            logger.error(f"Download failed after all retries for {product} of the granule {granule_key}: {e}")
->>>>>>> 8d0e32ab
             if temp_path.exists():
                 temp_path.unlink()
             return granule_key, (product.value, None)
