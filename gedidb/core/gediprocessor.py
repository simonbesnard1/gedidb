# SPDX-License-Identifier: EUPL-1.2
# Version: 2.0
# Contact: ah2174@cam.ac.uk, felix.dombrowski@uni-potsdam.de and besnard@gfz-potsdam.de
# SPDX-FileCopyrightText: 2024 Simon Besnard
# SPDX-FileCopyrightText: 2024 Felix Dombrowski
# SPDX-FileCopyrightText: 2024 Amelia Holcomb
# SPDX-FileCopyrightText: 2024 Helmholtz Centre Potsdam - GFZ German Research Centre for Geosciences
#
import os
import logging

import yaml
import geopandas as gpd
from datetime import datetime
import dask
from dask.distributed import Client, LocalCluster
import concurrent.futures
import pandas as pd
from typing import Optional

from gedidb.utils.constants import GediProduct
from gedidb.downloader.data_downloader import H5FileDownloader, CMRDataDownloader
from gedidb.core.gedidatabase import GEDIDatabase
from gedidb.utils.geospatial_tools import check_and_format_shape, _temporal_tiling
from gedidb.core.gedigranule import GEDIGranule

# Configure logging
logging.basicConfig(level=logging.INFO, format='%(asctime)s - %(levelname)s - %(message)s')
logger = logging.getLogger(__name__)


class GEDIProcessor:
    """
    GEDIProcessor class is responsible for processing GEDI granules, handling metadata,
    and writing data into the database.
    """
<<<<<<< HEAD
    def __init__(self, config_file: str, credentials: Optional[dict]= None, dask_client: Client= None, n_workers: int= None, memory_limit= '8GB'):
=======
    def __init__(self, config_file: str, credentials: Optional[dict] = None, 
                 dask_client: Client = None, n_workers: int = None, memory_limit: str = '8GB', 
                 geometry: Optional[gpd.GeoDataFrame] = None):
>>>>>>> 8b58a828
        """
        Initialize the GEDIProcessor with configuration files and prepare the necessary components.
        """
        # Initialize Dask client
<<<<<<< HEAD
        self.dask_client = dask_client or self._initialize_dask_client(n_workers = n_workers, memory_limit = memory_limit)
=======
        self.n_workers = n_workers
        self.dask_client = dask_client or self._initialize_dask_client(n_workers=self.n_workers, memory_limit=memory_limit)
>>>>>>> 8b58a828

        # Load configurations and setup paths and components
        self.data_info = self._load_yaml_file(config_file)
        self.credentials = credentials
        self.geometry = geometry  # Optional geometry passed directly

        # Initialize paths, dates, and geometry
        self.load_configuration_data()

        # Initialize database writer
        self.database_writer = self._initialize_database_writer(credentials)

        # Create the database schema
        self.database_writer._create_arrays()

    def _initialize_database_writer(self, credentials: Optional[dict]):
        """
        Initialize and return the GEDIDatabase instance.
        """
        return GEDIDatabase(
            config=self.data_info, credentials=credentials
        )

    def _initialize_dask_client(self, n_workers: int = None, memory_limit: str = '8GB') -> Client:
        """Initialize and return a Dask client with a LocalCluster and adaptive scaling."""
        # Set Dask memory spill and memory limits via configuration
        dask.config.set({
            "distributed.worker.memory.target": 0.6,     # Spill to disk at 60% memory usage
            "distributed.worker.memory.spill": 0.7,      # More aggressive spilling at 70%
            "distributed.worker.memory.pause": 0.8,      # Pause new task scheduling at 80%
            "distributed.worker.memory.terminate": 0.9,  # Terminate worker if memory exceeds 90%
        })

        # Setup a LocalCluster with better memory management configurations
        cluster = LocalCluster(
            n_workers=n_workers,
            threads_per_worker=1,
            processes=True,
            memory_limit=memory_limit,
            dashboard_address=None
        )

        # Initialize the Dask client with the cluster
        client = Client(cluster)
        logger.info(f"Dask dashboard available at {client.dashboard_link}")

        return client

    def load_configuration_data(self):
        """Set up paths, dates, and geometry from configuration or direct input."""
        self.download_path = self._ensure_directory(os.path.join(self.data_info['data_dir'], 'download'))

        if self.geometry is not None:
            # Use provided geometry
            self.geom = check_and_format_shape(self.geometry, simplify=True)
        else:
            # Load geometry from the configuration file
            initial_geom = gpd.read_file(self.data_info['region_of_interest'])
            self.geom = check_and_format_shape(initial_geom, simplify=True)

        # Parse dates
        self.start_date = datetime.strptime(self.data_info['start_date'], '%Y-%m-%d')
        self.end_date = datetime.strptime(self.data_info['end_date'], '%Y-%m-%d')

    @staticmethod
    def _ensure_directory(path: str) -> str:
        """Ensure a directory exists and return its path."""
        os.makedirs(path, exist_ok=True)
        return path

    @staticmethod
    def _load_yaml_file(file_path: str) -> dict:
        """Load a YAML configuration file."""
        with open(file_path, 'r') as file:
            return yaml.safe_load(file)

<<<<<<< HEAD
    @log_execution(start_message= "Processing requested granules...", end_message= "Granules successfully processed")
    def compute(self, consolidate: bool= True, consolidation_type: str= 'spatial'):
=======
    def compute(self, consolidate:bool=True, consolidation_type:str='spatial'):
>>>>>>> 8b58a828
        """
        Main method to download and process GEDI granules.

        Parameters:
        ----------
        consolidate : bool, default=True
           If True, consolidates fragments in the TileDB arrays after processing all granules.
<<<<<<< HEAD
        """
        # Download and filter CMR data
=======
       """
      
        # Download and filter CMR data
        logger.info("Processing requested granules...")
>>>>>>> 8b58a828
        cmr_data = self._download_cmr_data()
        unprocessed_cmr_data = self._filter_unprocessed_granules(cmr_data)

        if not unprocessed_cmr_data:
            if consolidate:
                self.database_writer.consolidate_fragments(consolidation_type= consolidation_type)
            logger.info("All requested granules are already processed. No further computation needed.")
            return

        self._process_granules(unprocessed_cmr_data)

        if consolidate:
            self.database_writer.consolidate_fragments(consolidation_type= consolidation_type)
        logger.info("Granules successfully processed")

    def _download_cmr_data(self) -> pd.DataFrame:
        """Download the CMR metadata for the specified date range and region."""
        downloader = CMRDataDownloader(self.geom, self.start_date, self.end_date, self.data_info['earth_data_info'])
        return downloader.download()

    def _filter_unprocessed_granules(self, cmr_data: dict) -> dict:
        """
        Filter out granules that have already been processed.

        Parameters:
        ----------
        cmr_data : dict
            Dictionary of granule metadata from CMR API, with granule IDs as keys.

        Returns:
        --------
        dict
            A dictionary of unprocessed granules from the input `cmr_data`.
        """
        granule_ids = list(cmr_data.keys())
        processed_granules = self.database_writer.check_granules_status(granule_ids)

        # Filter to include only granules that have not been processed
        unprocessed_granules = {
            granule_id: product_info
            for granule_id, product_info in cmr_data.items()
            if not processed_granules.get(granule_id, False)  # Keep if not processed
        }

        return unprocessed_granules

    def _process_granules(self, unprocessed_cmr_data: dict):
        """
        Process unprocessed granules in parallel using Dask, including writing to the database.
        """
        client = self.dask_client

        # Add temporal tiling for unprocessed granules
        unprocessed_temporal_cmr_data = _temporal_tiling(unprocessed_cmr_data, self.data_info['tiledb']["temporal_tiling"])

        for timeframe, granules in unprocessed_temporal_cmr_data.items():
            futures = []
            granule_ids = []

            for granule_id, product_info in granules.items():
                # Submit granule processing task
                future = client.submit(
                    self.process_granule,
                    granule_id,
                    product_info,
                    self.data_info,
                    self.download_path
                )
                futures.append(future)
                granule_ids.append(granule_id)  # Track granule IDs for marking later

            # Gather processed granule data
            granule_data = client.gather(futures)

            # Collect valid data for writing
            valid_dataframes = [gdf for _, gdf in granule_data if gdf is not None]

            # Proceed only if there is valid data
            if valid_dataframes:
                concatenated_df = pd.concat(valid_dataframes, ignore_index=True)

                # Sort data into quadrants for spatial processing
                quadrants = self.database_writer.spatial_chunking(
                    concatenated_df, chunk_size=self.data_info['tiledb']["chunk_size"]
                )

<<<<<<< HEAD
                with concurrent.futures.ThreadPoolExecutor(max_workers=5) as executor:
                    futures = [executor.submit(self.database_writer.write_granule, value) for key, value in quadrants.items()]
                    concurrent.futures.wait(futures)
=======
                with concurrent.futures.ThreadPoolExecutor(max_workers=self.n_workers) as executor:
                     futures = [executor.submit(self.database_writer.write_granule, data) for _, data in quadrants.items()]
                     concurrent.futures.wait(futures)
>>>>>>> 8b58a828

                # Mark all granules as processed
                for granule_id in granule_ids:
                    self.database_writer.mark_granule_as_processed(granule_id)

    @staticmethod
    def process_granule(
        granule_id,
        product_info,
        data_info,
        download_path
    ):
        """
        Processes a single granule by downloading, processing, and writing to the database.
        """

        # Download products
        downloader = H5FileDownloader(download_path)
        with concurrent.futures.ThreadPoolExecutor(max_workers=len(product_info)) as executor:
            futures = [
                executor.submit(
                    downloader.download, granule_id, url, GediProduct(product)
                )
                for url, product, _ in product_info
            ]
            download_results = [f.result() for f in futures]

        # Process granule
        granule_processor = GEDIGranule(download_path, data_info)
        return granule_processor.process_granule(download_results)

    def close(self):
        """Close the Dask client and cluster."""
        if self.dask_client:
            self.dask_client.close()
            self.dask_client = None
            logger.info("Dask client and cluster have been closed.")

    def __enter__(self):
        """Enter the runtime context related to this object."""
        return self

    def __exit__(self, exc_type, exc_value, traceback):
        """Exit the runtime context and close resources."""
        self.close()<|MERGE_RESOLUTION|>--- conflicted
+++ resolved
@@ -28,32 +28,39 @@
 logging.basicConfig(level=logging.INFO, format='%(asctime)s - %(levelname)s - %(message)s')
 logger = logging.getLogger(__name__)
 
+def log_execution(start_message=None, end_message=None):
+    """
+    A decorator to log the execution of a method.
+    """
+    def decorator(func):
+        def wrapper(*args, **kwargs):
+            log_message = start_message or f"Executing {func.__name__}..."
+            logger.info(log_message)
+            result = func(*args, **kwargs)
+            log_message = end_message or f"Finished {func.__name__}..."
+            logger.info(log_message)
+            return result
+        return wrapper
+    return decorator
 
 class GEDIProcessor:
     """
     GEDIProcessor class is responsible for processing GEDI granules, handling metadata,
     and writing data into the database.
     """
-<<<<<<< HEAD
-    def __init__(self, config_file: str, credentials: Optional[dict]= None, dask_client: Client= None, n_workers: int= None, memory_limit= '8GB'):
-=======
-    def __init__(self, config_file: str, credentials: Optional[dict] = None, 
-                 dask_client: Client = None, n_workers: int = None, memory_limit: str = '8GB', 
+    def __init__(self, config_file: str, credentials: Optional[dict] = None,
+                 dask_client: Client = None, n_workers: int = None, memory_limit: str = '8GB',
                  geometry: Optional[gpd.GeoDataFrame] = None):
->>>>>>> 8b58a828
         """
         Initialize the GEDIProcessor with configuration files and prepare the necessary components.
         """
         # Initialize Dask client
-<<<<<<< HEAD
-        self.dask_client = dask_client or self._initialize_dask_client(n_workers = n_workers, memory_limit = memory_limit)
-=======
         self.n_workers = n_workers
         self.dask_client = dask_client or self._initialize_dask_client(n_workers=self.n_workers, memory_limit=memory_limit)
->>>>>>> 8b58a828
 
         # Load configurations and setup paths and components
         self.data_info = self._load_yaml_file(config_file)
+        self._setup_paths_and_dates()
         self.credentials = credentials
         self.geometry = geometry  # Optional geometry passed directly
 
@@ -76,6 +83,7 @@
 
     def _initialize_dask_client(self, n_workers: int = None, memory_limit: str = '8GB') -> Client:
         """Initialize and return a Dask client with a LocalCluster and adaptive scaling."""
+
         # Set Dask memory spill and memory limits via configuration
         dask.config.set({
             "distributed.worker.memory.target": 0.6,     # Spill to disk at 60% memory usage
@@ -127,28 +135,18 @@
         with open(file_path, 'r') as file:
             return yaml.safe_load(file)
 
-<<<<<<< HEAD
-    @log_execution(start_message= "Processing requested granules...", end_message= "Granules successfully processed")
-    def compute(self, consolidate: bool= True, consolidation_type: str= 'spatial'):
-=======
     def compute(self, consolidate:bool=True, consolidation_type:str='spatial'):
->>>>>>> 8b58a828
-        """
-        Main method to download and process GEDI granules.
-
-        Parameters:
-        ----------
-        consolidate : bool, default=True
+        """
+       Main method to download and process GEDI granules.
+
+       Parameters:
+       ----------
+       consolidate : bool, default=True
            If True, consolidates fragments in the TileDB arrays after processing all granules.
-<<<<<<< HEAD
-        """
-        # Download and filter CMR data
-=======
        """
-      
+
         # Download and filter CMR data
         logger.info("Processing requested granules...")
->>>>>>> 8b58a828
         cmr_data = self._download_cmr_data()
         unprocessed_cmr_data = self._filter_unprocessed_granules(cmr_data)
 
@@ -235,15 +233,9 @@
                     concatenated_df, chunk_size=self.data_info['tiledb']["chunk_size"]
                 )
 
-<<<<<<< HEAD
-                with concurrent.futures.ThreadPoolExecutor(max_workers=5) as executor:
-                    futures = [executor.submit(self.database_writer.write_granule, value) for key, value in quadrants.items()]
-                    concurrent.futures.wait(futures)
-=======
                 with concurrent.futures.ThreadPoolExecutor(max_workers=self.n_workers) as executor:
                      futures = [executor.submit(self.database_writer.write_granule, data) for _, data in quadrants.items()]
                      concurrent.futures.wait(futures)
->>>>>>> 8b58a828
 
                 # Mark all granules as processed
                 for granule_id in granule_ids:
@@ -276,11 +268,11 @@
         return granule_processor.process_granule(download_results)
 
     def close(self):
-        """Close the Dask client and cluster."""
-        if self.dask_client:
-            self.dask_client.close()
-            self.dask_client = None
-            logger.info("Dask client and cluster have been closed.")
+       """Close the Dask client and cluster."""
+       if self.dask_client:
+           self.dask_client.close()
+           self.dask_client = None
+           logger.info("Dask client and cluster have been closed.")
 
     def __enter__(self):
         """Enter the runtime context related to this object."""
@@ -288,4 +280,6 @@
 
     def __exit__(self, exc_type, exc_value, traceback):
         """Exit the runtime context and close resources."""
-        self.close()+        self.close()
+
+
