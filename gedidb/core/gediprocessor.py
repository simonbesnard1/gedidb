--- conflicted
+++ resolved
@@ -9,8 +9,8 @@
 import os
 import logging
 
+import yaml
 import geopandas as gpd
-import yaml
 from datetime import datetime
 import dask
 from dask.distributed import Client, LocalCluster
@@ -31,24 +31,6 @@
 logging.getLogger("tornado").setLevel(logging.WARNING)
 logger = logging.getLogger(__name__)
 
-<<<<<<< HEAD
-def log_execution(start_message=None, end_message=None):
-    """
-    A decorator to log the execution of a method.
-    """
-    def decorator(func):
-        def wrapper(*args, **kwargs):
-            log_message = start_message or f"Executing {func.__name__}..."
-            logger.info(log_message)
-            result = func(*args, **kwargs)
-            log_message = end_message or f"Finished {func.__name__}..."
-            logger.info(log_message)
-            return result
-        return wrapper
-    return decorator
-
-=======
->>>>>>> 51cee1f0
 class GEDIProcessor:
     """
     GEDIProcessor class is responsible for processing GEDI granules, handling metadata,
@@ -66,7 +48,6 @@
 
         # Load configurations and setup paths and components
         self.data_info = self._load_yaml_file(config_file)
-        self._setup_paths_and_dates()
         self.credentials = credentials
         self.geometry = geometry  # Optional geometry passed directly
 
@@ -240,8 +221,8 @@
                 )
 
                 with concurrent.futures.ThreadPoolExecutor(max_workers=self.n_workers) as executor:
-                    futures = [executor.submit(self.database_writer.write_granule, data) for _, data in quadrants.items()]
-                    concurrent.futures.wait(futures)
+                     futures = [executor.submit(self.database_writer.write_granule, data) for _, data in quadrants.items()]
+                     concurrent.futures.wait(futures)
 
             # Mark all granules as processed
             for granule_id in granule_ids:
@@ -274,11 +255,11 @@
         return granule_processor.process_granule(download_results)
 
     def close(self):
-        """Close the Dask client and cluster."""
-        if self.dask_client:
-            self.dask_client.close()
-            self.dask_client = None
-            logger.info("Dask client and cluster have been closed.")
+       """Close the Dask client and cluster."""
+       if self.dask_client:
+           self.dask_client.close()
+           self.dask_client = None
+           logger.info("Dask client and cluster have been closed.")
 
     def __enter__(self):
         """Enter the runtime context related to this object."""
