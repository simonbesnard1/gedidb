# SPDX-License-Identifier: EUPL-1.2
# Version: 2.0
# Contact: ah2174@cam.ac.uk, felix.dombrowski@uni-potsdam.de, besnard@gfz-potsdam.de
# SPDX-FileCopyrightText: 2024 Simon Besnard
# SPDX-FileCopyrightText: 2024 Felix Dombrowski
# SPDX-FileCopyrightText: 2024 Amelia Holcomb
# SPDX-LicenseCopyrightText: 2024 Helmholtz Centre Potsdam - GFZ German Research Centre for Geosciences

import logging
import numpy as np
import pandas as pd
import xarray as xr
import geopandas as gpd
from scipy.spatial import cKDTree
from typing import Optional, List, Union, Dict, Tuple
import re

from gedidb.utils.geo_processing import check_and_format_shape, _datetime_to_timestamp_days, _timestamp_to_datetime
from gedidb.providers.tiledb_provider import TileDBProvider

# Configure the logger
logging.basicConfig(level=logging.INFO, format='%(asctime)s - %(levelname)s - %(message)s')
logger = logging.getLogger(__name__)

DEFAULT_DIMS = ["shot_number"]

class GEDIProvider(TileDBProvider):
    """
    GEDIProvider class to interface with GEDI data stored in TileDB, with support for flexible storage types.

    Attributes
    ----------
    scalar_array_uri : str
        URI for accessing the scalar data array.
    ctx : tiledb.Ctx
        TileDB context for the configured storage type (S3 or local).

    Methods
    -------
    get_available_variables() -> pd.DataFrame
        Retrieve a list of available variables with descriptions and units.
    query_nearest_shots(...) -> Tuple[Dict[str, np.ndarray], Dict[str, np.ndarray]]
        Query data for the nearest shots to a specified point.
    query_data(...) -> Tuple[Dict[str, np.ndarray], Dict[str, np.ndarray]]
        Query data within specified spatial and temporal bounds.
    get_data(...) -> Union[pd.DataFrame, xr.Dataset, None]
        Retrieve queried data in either Pandas DataFrame or Xarray Dataset format.
    """

    def __init__(self, storage_type: Optional[str] = None, s3_bucket: Optional[str] = None, local_path: Optional[str] = None,
<<<<<<< HEAD
                 url: Optional[str] = None, region: Optional[str] = 'eu-central-1', credentials: Optional[dict]=None):
=======
                 url: Optional[str] = None, region: Optional[str] = 'eu-central-1', credentials:Optional[dict]=None):
>>>>>>> 0f08e318
        """
        Initialize GEDIProvider with URIs for scalar and profile data arrays, configured based on storage type.

        Parameters
        ----------
        storage_type : str, optional
            Storage type, either 's3' or 'local'. Defaults to 'local'.
        s3_bucket : str, optional
            The S3 bucket name for GEDI data storage. Required if `storage_type` is 's3'.
        local_path : str, optional
            The local path for storing GEDI data arrays. Used if `storage_type` is 'local'.
        url : str, optional
            Custom endpoint URL for S3-compatible object stores (e.g., MinIO).
        region : str, optional
            AWS region for S3 access. Defaults to 'eu-central-1'.

        Notes
        -----
        Supports both S3 and local storage configurations based on `storage_type`.
        """
        super().__init__(storage_type, s3_bucket, local_path, url, region, credentials)

    def query_nearest_shots(
        self,
        variables: List[str],
        point: Tuple[float, float],
        num_shots: int,
        radius: float = 0.1,
        start_time: Optional[np.datetime64] = None,
        end_time: Optional[np.datetime64] = None,
        **quality_filters
    ) -> Tuple[Dict[str, np.ndarray], Dict[str, np.ndarray]]:
        """
        Retrieve data for the nearest GEDI shots around a specified reference point, within a given radius.

        This function queries GEDI data for the closest shot locations to a specified longitude and latitude,
        limiting the search to a bounding box defined by a radius around the point. It filters both scalar
        and profile variables by proximity, time range, and additional quality parameters if provided.

        Parameters
        ----------
        variables : List[str]
            List of variable names to retrieve from the GEDI data.
        point : Tuple[float, float]
            Longitude and latitude coordinates representing the reference point for the nearest-shot search.
        num_shots : int
            The maximum number of nearest shots to retrieve.
        radius : float, optional, default=0.1
            Radius around the reference point (in degrees) within which to limit the search.
        start_time : np.datetime64, optional
            Start time for filtering data within a specific temporal range.
        end_time : np.datetime64, optional
            End time for filtering data within a specific temporal range.
        **quality_filters : dict
            Additional keyword arguments for quality filtering, applied to both scalar and profile data.

        Returns
        -------
        Tuple[Dict[str, np.ndarray], Dict[str, np.ndarray]]
            Two dictionaries containing the nearest GEDI shots:
            - The first dictionary holds scalar data variables, with variable names as keys and arrays of values as items.
            - The second dictionary holds profile data variables, similarly structured.

        Notes
        -----
        - This function first creates a bounding box around the point with a defined radius to reduce the search area.
        - After querying this subset, it uses a KD-tree to efficiently find the nearest shots within the subset.
        - Only points within the bounding box and meeting any specified time and quality criteria are considered.
        - The number of shots returned may be fewer than `num_shots` if fewer points meet the criteria.

        """

        # Determine variables, including dimension variables
        scalar_vars = variables + DEFAULT_DIMS

        # Convert start and end times to timestamps
        start_timestamp = _datetime_to_timestamp_days(np.datetime64(start_time) if start_time else None)
        end_timestamp = _datetime_to_timestamp_days(np.datetime64(end_time) if end_time else None)

        # Define bounding box limits based on the radius
        lon_min, lat_min = point[0] - radius, point[1] - radius
        lon_max, lat_max = point[0] + radius, point[1] + radius

        # Query the data within the bounding box
        scalar_data_subset, profile_vars = self._query_array(
            self.scalar_array_uri, scalar_vars, lat_min, lat_max, lon_min, lon_max, start_timestamp, end_timestamp, **quality_filters
        )

        if not scalar_data_subset:
            logger.info("No points found in the bounding box.")
            return {}, {}

        # Find nearest points using KD-tree
        longitudes, latitudes = scalar_data_subset["longitude"], scalar_data_subset["latitude"]
        shot_numbers = scalar_data_subset["shot_number"]
        tree = cKDTree(np.column_stack((longitudes, latitudes)))
        distances, indices = tree.query(point, k=min(num_shots, len(shot_numbers)))
        nearest_shots = shot_numbers[indices]

        # Filter data based on nearest shot numbers
        scalar_data = {k: np.array(v)[np.isin(shot_numbers, nearest_shots)] for k, v in scalar_data_subset.items()}

        return scalar_data, profile_vars


    def query_data(
            self,
            variables: List[str],
            geometry: Optional[gpd.GeoDataFrame] = None,
            start_time: Optional[str] = None,
            end_time: Optional[str] = None,
            **quality_filters
    ) -> Tuple[Dict[str, np.ndarray], Dict[str, np.ndarray]]:
        """
        Query GEDI data from TileDB arrays within a specified spatial bounding box and time range,
        applying optional quality filters with flexible filter expressions.

        Parameters
        ----------
        variables : List[str]
            List of variable names to retrieve from the GEDI data.
        geometry : geopandas.GeoDataFrame, optional
            A spatial geometry defining the bounding box for data filtering.
            If provided, the bounding box is extracted from the geometry's total bounds.
            If `None`, the entire global range is used.
        start_time : str, optional
            Start time for filtering data within a specific temporal range. Expected format is ISO 8601 (e.g., '2020-01-01').
        end_time : str, optional
            End time for filtering data within a specific temporal range. Expected format is ISO 8601.
        **quality_filters : dict
            Additional keyword arguments for quality filtering, applied to both scalar and profile data.

        Returns
        -------
        Tuple[Dict[str, np.ndarray], Dict[str, np.ndarray]]
            Two dictionaries containing GEDI data filtered within the specified bounds:
            - The first dictionary holds scalar data variables, with variable names as keys and arrays of values as items.
            - The second dictionary holds profile data variables, similarly structured.

        Notes
        -----
        - Quality filters are applied as boolean masks to the queried data arrays, supporting compound expressions.
        """

        if geometry is not None:
            geometry = check_and_format_shape(geometry, simplify=True)
            lon_min, lat_min, lon_max, lat_max = geometry.total_bounds
        else:
            lat_min, lat_max = -56.0, 56.0
            lon_min, lon_max = -180.0, 180.0

<<<<<<< HEAD
        if start_time:
            start_time = np.datetime64(start_time)
            start_timestamp = _datetime_to_timestamp_days(start_time)
        else:
            start_timestamp = None

        if end_time:
            end_time = np.datetime64(end_time)
            end_timestamp = _datetime_to_timestamp_days(end_time)
        else:
            end_timestamp = None
=======
        # Convert start and end times to numpy datetime64
        start_time = np.datetime64(start_time) if start_time else None
        end_time = np.datetime64(end_time) if end_time else None
        start_timestamp = _datetime_to_timestamp_days(start_time)
        end_timestamp = _datetime_to_timestamp_days(end_time)
>>>>>>> 0f08e318

        # Determine variables, including dimension variables
        scalar_vars = variables + DEFAULT_DIMS

        # Query tileDB array within the specified bounds and time range
        scalar_data = self._query_array(
            self.scalar_array_uri, scalar_vars, lat_min, lat_max, lon_min, lon_max, start_timestamp, end_timestamp, **quality_filters
        )

        return scalar_data

    def get_data(
        self,
        variables: List[str],
        geometry: Optional[gpd.GeoDataFrame] = None,
        start_time: Optional[str] = None,
        end_time: Optional[str] = None,
        return_type: str = "xarray",
        query_type: str = "bounding_box",
        point: Optional[Tuple[float, float]] = None,
        num_shots: Optional[int] = None,
        radius: Optional[float] = None,
        **quality_filters
    ) -> Union[pd.DataFrame, xr.Dataset, None]:
        """
        Retrieve GEDI data based on spatial, temporal, and quality filters,
        and return it in either Pandas or Xarray format.

        This function allows flexible querying of GEDI data, either by bounding box or
        nearest-point selection, with optional filtering based on time and quality criteria.
        Data can be returned as a Pandas DataFrame or Xarray Dataset.

        Parameters
        ----------
        variables : List[str]
            A list of variable names to retrieve from the GEDI data.
        geometry : geopandas.GeoDataFrame, optional
            Spatial filter defined as a GeoDataFrame. Used when `query_type` is 'bounding_box'.
        start_time : str, optional
            Start of the time range for filtering data. Should be in a format compatible
            with `np.datetime64`.
        end_time : str, optional
            End of the time range for filtering data. Should be in a format compatible
            with `np.datetime64`.
        return_type : str, default "xarray"
            Format in which to return the data. Options are 'pandas' or 'xarray'.
        query_type : str, default "bounding_box"
            Type of query to perform. Options are:
            - "bounding_box": Retrieve data within the specified geometry or bounding box.
            - "nearest": Retrieve the nearest GEDI shots to a specified point.
        point : Tuple[float, float], optional
            A tuple (longitude, latitude) representing the reference point for a nearest-shot query.
            Required if `query_type` is "nearest".
        num_shots : int, default 10
            Number of nearest shots to retrieve if `query_type` is "nearest".
        radius : float, default 0.1
            Radius (in degrees) around the point to limit the spatial subset for nearest queries.
        **quality_filters : dict
            Additional filters for data quality or attribute-based filtering.

        Returns
        -------
        Union[pd.DataFrame, xr.Dataset, None]
            - Pandas DataFrame or Xarray Dataset containing the queried data, based on `return_type`.
            - None if no data is found matching the specified criteria.

        Notes
        -----
        - The `return_type` parameter controls whether data is returned as a DataFrame or Dataset.
        - The `query_type` parameter determines the querying mode (bounding box or nearest shot).
        - Ensure the TileDB context (`self.ctx`) and array URIs are correctly configured before calling this function.
        """

        if query_type == "nearest" and point:
            scalar_data, profile_vars = self.query_nearest_shots(
                variables, point, num_shots, radius, start_time, end_time, **quality_filters
            )
        elif query_type == "bounding_box":
            scalar_data, profile_vars = self.query_data(
                variables, geometry, start_time, end_time, **quality_filters
            )
<<<<<<< HEAD
        else:
            raise ValueError("Invali query_type. Must be either 'nearest' or 'bounding_box'.")
=======
>>>>>>> 0f08e318

        if not scalar_data:
            logger.info("No data found for specified criteria.")
            return None

        metadata = self.get_available_variables()

<<<<<<< HEAD
        if return_type == "xarray":
            return self.to_xarray(scalar_data, metadata, profile_vars)
        elif return_type == "dataframe":
            return self.to_dataframe(scalar_data)
        else:
            raise ValueError("Invalid return_type. Must be either 'xarray' or 'dataframe'.")
=======
        return (
            self.to_xarray(scalar_data, metadata, profile_vars)
            if return_type == "xarray"
            else self.to_dataframe(scalar_data)
        )
>>>>>>> 0f08e318

    def to_dataframe(self, scalar_data: Dict[str, np.ndarray]) -> pd.DataFrame:
        """
        Convert scalar and profile data dictionaries into a unified pandas DataFrame.

        This function takes scalar data (single-point measurements) and profile data
        (multi-point measurements per shot) and combines them into a single DataFrame.
        Profile data is aggregated for each `shot_number`, with profile values stored as lists.

        Parameters
        ----------
        scalar_data : Dict[str, np.ndarray]
            Dictionary containing scalar data variables, where each key is a variable name
            and each value is a numpy array of measurements indexed by `shot_number`.
        profile_data : Dict[str, np.ndarray]
            Dictionary containing profile data variables, where each key is a variable name
            and each value is a numpy array of measurements. Profile data includes multiple
            measurements per `shot_number` and `profile_point`.

        Returns
        -------
        pd.DataFrame
            A pandas DataFrame where scalar data is stored as individual columns, and
            profile data is grouped by `shot_number` with each variable represented as a
            list of values per `shot_number`.

        Notes
        -----
        - Profile data columns (e.g., `latitude`, `longitude`, `time`, `profile_point`)
          are dropped after aggregation to avoid duplication.
        - The returned DataFrame merges scalar and profile data on `shot_number`, ensuring
          alignment between the two datasets.

        """
        # Convert scalar data to DataFrame
        scalar_data["time"] = _timestamp_to_datetime(scalar_data["time"])
        scalar_df = pd.DataFrame.from_dict(scalar_data)

        # Merge scalar and profile data on shot_number
        return scalar_df


    def to_xarray(self, scalar_data: Dict[str, np.ndarray], metadata: pd.DataFrame, profile_vars: Dict[str, List[str]]) -> xr.Dataset:
        """
        Convert scalar and profile data to an Xarray Dataset, with metadata attached.

        This function creates an Xarray Dataset by transforming scalar and profile data dictionaries
        into separate DataArrays, then merging them based on the `shot_number` dimension.
        Metadata is added to each variable in the final Dataset for descriptive context.

        Parameters
        ----------
        scalar_data : Dict[str, np.ndarray]
            Dictionary containing scalar data variables. Keys are variable names, and values
            are numpy arrays indexed by `shot_number`.
        metadata : pd.DataFrame
            DataFrame containing variable metadata (e.g., descriptions and units). The index
            should match the variable names in `scalar_data` and `profile_vars`.
        profile_vars : Dict[str, List[str]]
            Dictionary where keys are base names of profile variables (e.g., 'rh') and values
            are lists of associated variable names (e.g., ['rh_1', 'rh_2', ...]).

        Returns
        -------
        xr.Dataset
            An Xarray Dataset containing scalar and profile data with attached metadata, indexed
            by `shot_number` for scalar data and both `shot_number` and `profile_point` for profile data.

        Notes
        -----
        - Scalar data variables are included in the Dataset with the dimension `shot_number`.
        - Profile data variables are reshaped to include the `profile_point` dimension alongside `shot_number`.
        - The Dataset is annotated with metadata (descriptions, units, etc.) from the provided metadata DataFrame.
        """
        # Identify scalar variables (exclude profile variable components and coordinates)
        profile_var_components = [item for sublist in profile_vars.values() for item in sublist]
        scalar_vars = [
            var for var in scalar_data
            if var not in ["latitude", "longitude", "time", "shot_number"] + profile_var_components
        ]

        # Convert time to datetime
        times = _timestamp_to_datetime(scalar_data["time"])

        # Create Dataset for scalar data
        scalar_ds = xr.Dataset({
            var: xr.DataArray(
                scalar_data[var],
                coords={"shot_number": scalar_data["shot_number"]},
                dims=["shot_number"]
            )
            for var in scalar_vars
        })

        # Create Dataset for profile data
        profile_ds = xr.Dataset()
        for base_var, components in profile_vars.items():
            # Use regex to extract the numeric suffix for sorting
            components = sorted(
                components,
                key=lambda x: int(re.search(r"_(\d+)$", x).group(1))
            )
            profile_data = np.stack([scalar_data[comp] for comp in components], axis=-1)
            profile_ds[base_var] = xr.DataArray(
                profile_data,
                coords={"shot_number": scalar_data["shot_number"], "profile_points": range(profile_data.shape[1])},
                dims=["shot_number", "profile_points"]
            )

        # Merge scalar and profile datasets
        dataset = xr.merge([scalar_ds, profile_ds])

        # Assign coordinates
        dataset = dataset.assign_coords({
            "latitude": ("shot_number", scalar_data["latitude"]),
            "longitude": ("shot_number", scalar_data["longitude"]),
            "time": ("shot_number", times)
        })

        # Attach metadata
        self._attach_metadata(dataset, metadata)

        return dataset


    def _attach_metadata(self, dataset: xr.Dataset, metadata: pd.DataFrame) -> None:
        """
        Attach metadata to each variable in an Xarray Dataset.

        This function iterates through the variables in the given Xarray Dataset, matching each variable
        to corresponding metadata entries from a provided DataFrame. Metadata attributes such as
        `description`, `units`, and `product level` are added to each variable in the Dataset for enhanced context.

        Parameters
        ----------
        dataset : xr.Dataset
            The Xarray Dataset to which metadata will be attached. The Dataset's variable names should match
            the index of the metadata DataFrame for accurate alignment.
        metadata : pd.DataFrame
            A DataFrame containing metadata attributes (e.g., descriptions, units, product levels) for each variable.
            The DataFrame's index should correspond to variable names, with columns for each metadata attribute.
            Expected columns include:
                - 'description': A brief description of the variable.
                - 'units': The unit of measurement for the variable.
                - 'product_level': The data processing level or classification.

        Returns
        -------
        None
            This function modifies the Dataset in-place, adding metadata attributes to each variable as applicable.

        Notes
        -----
        - Only variables present in both the Dataset and metadata index will have metadata added.
        - Missing attributes in the metadata DataFrame are handled gracefully, defaulting to an empty string if absent.
        - This function provides context and unit information for each variable, improving the Dataset's interpretability.

        """
        for var in dataset.variables:
            if var in metadata.index:
                var_metadata = metadata.loc[var]
                dataset[var].attrs.update({
                    'description': var_metadata.get('description', ''),
                    'units': var_metadata.get('units', ''),
                    'product_level': var_metadata.get('product_level', '')
                })<|MERGE_RESOLUTION|>--- conflicted
+++ resolved
@@ -48,11 +48,7 @@
     """
 
     def __init__(self, storage_type: Optional[str] = None, s3_bucket: Optional[str] = None, local_path: Optional[str] = None,
-<<<<<<< HEAD
-                 url: Optional[str] = None, region: Optional[str] = 'eu-central-1', credentials: Optional[dict]=None):
-=======
                  url: Optional[str] = None, region: Optional[str] = 'eu-central-1', credentials:Optional[dict]=None):
->>>>>>> 0f08e318
         """
         Initialize GEDIProvider with URIs for scalar and profile data arrays, configured based on storage type.
 
@@ -165,7 +161,7 @@
             start_time: Optional[str] = None,
             end_time: Optional[str] = None,
             **quality_filters
-    ) -> Tuple[Dict[str, np.ndarray], Dict[str, np.ndarray]]:
+        ) -> Tuple[Dict[str, np.ndarray], Dict[str, np.ndarray]]:
         """
         Query GEDI data from TileDB arrays within a specified spatial bounding box and time range,
         applying optional quality filters with flexible filter expressions.
@@ -204,7 +200,6 @@
             lat_min, lat_max = -56.0, 56.0
             lon_min, lon_max = -180.0, 180.0
 
-<<<<<<< HEAD
         if start_time:
             start_time = np.datetime64(start_time)
             start_timestamp = _datetime_to_timestamp_days(start_time)
@@ -216,13 +211,6 @@
             end_timestamp = _datetime_to_timestamp_days(end_time)
         else:
             end_timestamp = None
-=======
-        # Convert start and end times to numpy datetime64
-        start_time = np.datetime64(start_time) if start_time else None
-        end_time = np.datetime64(end_time) if end_time else None
-        start_timestamp = _datetime_to_timestamp_days(start_time)
-        end_timestamp = _datetime_to_timestamp_days(end_time)
->>>>>>> 0f08e318
 
         # Determine variables, including dimension variables
         scalar_vars = variables + DEFAULT_DIMS
@@ -304,11 +292,8 @@
             scalar_data, profile_vars = self.query_data(
                 variables, geometry, start_time, end_time, **quality_filters
             )
-<<<<<<< HEAD
         else:
             raise ValueError("Invali query_type. Must be either 'nearest' or 'bounding_box'.")
-=======
->>>>>>> 0f08e318
 
         if not scalar_data:
             logger.info("No data found for specified criteria.")
@@ -316,20 +301,12 @@
 
         metadata = self.get_available_variables()
 
-<<<<<<< HEAD
         if return_type == "xarray":
             return self.to_xarray(scalar_data, metadata, profile_vars)
         elif return_type == "dataframe":
             return self.to_dataframe(scalar_data)
         else:
             raise ValueError("Invalid return_type. Must be either 'xarray' or 'dataframe'.")
-=======
-        return (
-            self.to_xarray(scalar_data, metadata, profile_vars)
-            if return_type == "xarray"
-            else self.to_dataframe(scalar_data)
-        )
->>>>>>> 0f08e318
 
     def to_dataframe(self, scalar_data: Dict[str, np.ndarray]) -> pd.DataFrame:
         """
@@ -495,4 +472,4 @@
                     'description': var_metadata.get('description', ''),
                     'units': var_metadata.get('units', ''),
                     'product_level': var_metadata.get('product_level', '')
-                })+                })
