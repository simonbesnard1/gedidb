--- conflicted
+++ resolved
@@ -224,15 +224,9 @@
         end_time: Optional[str] = None,
         return_type: str = "xarray",
         query_type: str = "bounding_box",
-<<<<<<< HEAD
         point: Optional[Tuple[float, float]] = None,
-        num_shots: int = 10,
-        radius: float = 0.1,
-=======
-        point: Optional[Tuple[float, float]] = None, 
-        num_shots: Optional[int] = None, 
+        num_shots: Optional[int] = None,
         radius: Optional[float] = None,
->>>>>>> d2d6024f
         **quality_filters
     ) -> Union[pd.DataFrame, xr.Dataset, None]:
         """
@@ -345,6 +339,7 @@
         # Merge scalar and profile data on shot_number
         return scalar_df
 
+
     def to_xarray(self, scalar_data: Dict[str, np.ndarray], metadata: pd.DataFrame, profile_vars: Dict[str, List[str]]) -> xr.Dataset:
         """
         Convert scalar and profile data to an Xarray Dataset, with metadata attached.
@@ -427,6 +422,7 @@
 
         return dataset
 
+
     def _attach_metadata(self, dataset: xr.Dataset, metadata: pd.DataFrame) -> None:
         """
         Attach metadata to each variable in an Xarray Dataset.
@@ -467,4 +463,4 @@
                     'description': var_metadata.get('description', ''),
                     'units': var_metadata.get('units', ''),
                     'product_level': var_metadata.get('product_level', '')
-                })+                })
