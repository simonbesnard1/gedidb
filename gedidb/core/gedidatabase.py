# SPDX-License-Identifier: EUPL-1.2
# Version: 2.0
# Contact: ah2174@cam.ac.uk, felix.dombrowski@uni-potsdam.de and besnard@gfz-potsdam.de
# SPDX-FileCopyrightText: 2024 Simon Besnard
# SPDX-FileCopyrightText: 2024 Felix Dombrowski
# SPDX-FileCopyrightText: 2024 Amelia Holcomb
# SPDX-FileCopyrightText: 2024 Helmholtz Centre Potsdam - GFZ German Research Centre for Geosciences
#

import tiledb
import pandas as pd
import numpy as np
import logging
from typing import Dict, Any, List, Optional
import os
from retry import retry
import concurrent.futures

from gedidb.utils.geospatial_tools import _datetime_to_timestamp_days, convert_to_days_since_epoch
from gedidb.utils.tiledb_consolidation import SpatialConsolidationPlanner


# Configure the logger
logging.basicConfig(level=logging.INFO, format='%(asctime)s - %(levelname)s - %(message)s')
logger = logging.getLogger(__name__)
logging.getLogger("botocore").setLevel(logging.WARNING)


class GEDIDatabase:
    """
    A class to manage the creation and operation of global TileDB arrays for GEDI data storage.
    This class is configured via an external configuration, allowing flexible schema definitions and metadata handling.
    """

    def __init__(self, config: Dict[str, Any], credentials: Optional[dict] = None):
        """
        Initialize GEDIDatabase with configuration, supporting both S3 and local storage.

        Parameters:
        ----------
        config : dict
            Configuration dictionary.
        """
        self.config = config
        storage_type = config['tiledb'].get('storage_type', 'local').lower()

        # Set array URIs based on storage type
        if storage_type == 's3':
            bucket = config['tiledb']['s3_bucket']
            self.array_uri = os.path.join(f"s3://{bucket}", 'gedi_array_uri')
        elif storage_type == 'local':
            base_path = config['tiledb'].get('local_path', './')
            self.array_uri = os.path.join(base_path, 'gedi_array_uri')

        self.overwrite = config['tiledb'].get('overwrite', False)
        self.variables_config = self._load_variables_config(config)

        # Set up TileDB context based on storage type
        if storage_type == 's3':
            # S3 TileDB context with consolidation settings
            self.tiledb_config = tiledb.Config({
                                                # Timeout settings
                                                "sm.vfs.s3.connect_timeout_ms": config['tiledb']['s3_timeout_settings'].get('connect_timeout_ms', "10800"),
                                                "sm.vfs.s3.request_timeout_ms": config['tiledb']['s3_timeout_settings'].get('request_timeout_ms', "3000"),
                                                "sm.vfs.s3.connect_max_tries": config['tiledb']['s3_timeout_settings'].get('connect_max_tries', "5"),

                                                # Memory budget settings
                                                "sm.memory_budget": config['tiledb']['consolidation_settings'].get('memory_budget', "5000000000"),
                                                "sm.memory_budget_var": config['tiledb']['consolidation_settings'].get('memory_budget_var', "2000000000"),

                                                # S3-specific configurations (if using S3)
                                                "vfs.s3.aws_access_key_id": credentials['AccessKeyId'],
                                                "vfs.s3.aws_secret_access_key": credentials['SecretAccessKey'],
                                                "vfs.s3.endpoint_override": config['tiledb']['url'],
                                                "vfs.s3.region": 'eu-central-1',
                                            })
        elif storage_type == 'local':
            # Local TileDB context with consolidation settings
            self.tiledb_config = tiledb.Config({
                                                # Memory budget settings
                                                "sm.memory_budget": config['tiledb']['consolidation_settings'].get('memory_budget', "5000000000"),
                                                "sm.memory_budget_var": config['tiledb']['consolidation_settings'].get('memory_budget_var', "2000000000"),
                                            })

        self.ctx = tiledb.Ctx(self.tiledb_config)


    def spatial_chunking(self, dataset, chunk_size=10):
        """
        Splits a dataset into spatial chunks (quadrants) based on latitude and longitude.

        Parameters:
            dataset (pd.DataFrame): A DataFrame with 'latitude' and 'longitude' columns.
            chunk_size (int, optional): The size of each spatial chunk in degrees. Default is 10.

        Returns:
            dict: A dictionary where keys are tuples representing quadrant boundaries
                  (lat_min, lat_max, lon_min, lon_max), and values are DataFrames containing
                  the data in those quadrants.
        """
        # Validate input columns
        if not {'latitude', 'longitude'}.issubset(dataset.columns):
            raise ValueError("Dataset must contain 'latitude' and 'longitude' columns.")

        # Compute quadrant indices for grouping
        lat_quadrants = np.floor_divide(dataset['latitude'], chunk_size).astype(int)
        lon_quadrants = np.floor_divide(dataset['longitude'], chunk_size).astype(int)

        # Group and create chunks
        quadrants = {
            (lat * chunk_size, (lat + 1) * chunk_size, lon * chunk_size, (lon + 1) * chunk_size): group
            for (lat, lon), group in dataset.groupby([lat_quadrants, lon_quadrants])
        }

        return quadrants


<<<<<<< HEAD
    def consolidate_fragments(self, consolidation_type: str = 'default') -> None:
=======
    def consolidate_fragments(self, consolidation_type:str = 'default', n_workers:int = 1) -> None:
>>>>>>> 51cee1f0
        """
        Consolidate fragments, metadata, and commit logs for both array
        to optimize storage and access.

        Parameters:
        ----------
        consolidate : bool, default=True
            If True, perform fragment consolidation on both arrays.
        """
        try:
            logger.info(f"Consolidating process for array: {self.array_uri}")

            # Update configuration for fragment consolidation
            self.tiledb_config["sm.consolidation.mode"] = "fragments"
            self.tiledb_config["sm.vacuum.mode"] = "fragments"

            if consolidation_type == 'default':
                with tiledb.open(self.array_uri, 'r', ctx=self.ctx) as array_:
                    cons_plan = tiledb.ConsolidationPlan(self.ctx, array_, self.config['tiledb']['consolidation_settings'].get('fragment_size', 100_000_000))

            if consolidation_type == 'spatial':
                cons_plan = SpatialConsolidationPlanner.compute(self.array_uri, self.ctx)
<<<<<<< HEAD

            # Consolidate fragments
            for plan_ in cons_plan:
                tiledb.consolidate(self.array_uri, ctx=self.ctx, config=self.tiledb_config, fragment_uris=plan_['fragment_uris'])

=======
            
            with concurrent.futures.ThreadPoolExecutor(max_workers=n_workers) as executor:
                # Submit a consolidation task for each plan
                futures = [
                    executor.submit(
                        tiledb.consolidate,
                        self.array_uri,
                        ctx=self.ctx,
                        config=self.tiledb_config,
                        fragment_uris=plan_['fragment_uris']
                    )
                    for plan_ in cons_plan
                ]
                concurrent.futures.wait(futures)
            
>>>>>>> 51cee1f0
            # Vacuum after fragment consolidation
            tiledb.vacuum(self.array_uri, ctx=self.ctx, config=self.tiledb_config)

            # Update configuration for metadata consolidation
            self.tiledb_config["sm.consolidation.mode"] = "array_meta"
            self.tiledb_config["sm.vacuum.mode"] = "array_meta"

            # Consolidate metadata
            tiledb.consolidate(self.array_uri, ctx=self.ctx, config=self.tiledb_config)
            tiledb.vacuum(self.array_uri, ctx=self.ctx, config=self.tiledb_config)

            # Update configuration for fragment_meta consolidation
            self.tiledb_config["sm.consolidation.mode"] = "fragment_meta"
            self.tiledb_config["sm.vacuum.mode"] = "fragment_meta"

            # Consolidate commit logs
            tiledb.consolidate(self.array_uri, ctx=self.ctx, config=self.tiledb_config)
            tiledb.vacuum(self.array_uri, ctx=self.ctx, config=self.tiledb_config)

            # Update configuration for commit log consolidation
            self.tiledb_config["sm.consolidation.mode"] = "commits"
            self.tiledb_config["sm.vacuum.mode"] = "commits"

            # Consolidate commit logs
            tiledb.consolidate(self.array_uri, ctx=self.ctx, config=self.tiledb_config)
            tiledb.vacuum(self.array_uri, ctx=self.ctx, config=self.tiledb_config)
            logger.info(f"Consolidation complete for array: {self.array_uri}")

        except tiledb.TileDBError as e:
            logger.error(f"Error during consolidation of {self.array_uri}: {e}")

    def _create_arrays(self) -> None:
        """Define and create TileDB arrays based on configuration."""
        self._create_array(self.array_uri)
        self._add_variable_metadata()

    def _create_array(self, uri: str) -> None:
        """Creates a TileDB array with schema based on configuration."""
        if tiledb.array_exists(uri, ctx=self.ctx):
            if self.overwrite:
                tiledb.remove(uri, ctx=self.ctx)
                logger.info(f"Overwritten existing TileDB array at {uri}")
            else:
                logger.info(f"TileDB array already exists at {uri}. Skipping creation.")
                return

        domain = self._create_domain()
        attributes = self._create_attributes()
<<<<<<< HEAD
        schema = tiledb.ArraySchema(domain=domain, attrs=attributes, sparse=True,
                                    capacity=self.config.get("tiledb", {}).get("capacity", 10000),
                                    cell_order=self.config.get("tiledb", {}).get("cell_order", 'hilbert'),
                                    tile_order=self.config.get("tiledb", {}).get("tile_order", 'hilbert'))
=======
        schema = tiledb.ArraySchema(domain=domain, attrs=attributes, sparse=True, 
                                    capacity=self.config.get("tiledb", {}).get("capacity", 10000), 
                                    cell_order=self.config.get("tiledb", {}).get("cell_order", 'hilbert'))
>>>>>>> 51cee1f0
        tiledb.Array.create(uri, schema, ctx=self.ctx)

    def _create_domain(self) -> tiledb.Domain:
        """
        Creates a TileDB domain based on spatial, temporal, and profile dimensions specified in the configuration.

        Returns:
        --------
        tiledb.Domain
            A TileDB Domain object configured according to the spatial, temporal, and profile settings.

        Raises:
        -------
        ValueError:
            If spatial or temporal ranges are not fully specified in the configuration.
        """
        spatial_range = self.config.get("tiledb", {}).get("spatial_range", {})
        lat_min, lat_max = spatial_range.get("lat_min"), spatial_range.get("lat_max")
        lon_min, lon_max = spatial_range.get("lon_min"), spatial_range.get("lon_max")
        time_range = self.config.get("tiledb", {}).get("time_range", {})
        time_min = _datetime_to_timestamp_days(time_range.get("start_time"))
        time_max = _datetime_to_timestamp_days(time_range.get("end_time"))

        # Validate ranges to prevent undefined domain errors
        if None in (lat_min, lat_max, lon_min, lon_max, time_min, time_max):
            raise ValueError("Spatial and temporal ranges must be fully specified in the configuration.")

        # Define the main dimensions: latitude, longitude, and time
        dimensions = [
            tiledb.Dim("latitude", domain=(lat_min, lat_max), tile=self.config.get("tiledb", {}).get("latitude_tile", 1), dtype="float64"),
            tiledb.Dim("longitude", domain=(lon_min, lon_max), tile=self.config.get("tiledb", {}).get("longitude_tile", 1), dtype="float64"),
            tiledb.Dim("time", domain=(time_min, time_max), tile=self.config.get("tiledb", {}).get("time_tile", 1825), dtype="int64")
        ]

        return tiledb.Domain(*dimensions)

    def _create_attributes(self) -> List[tiledb.Attr]:
        """
        Creates TileDB attributes for gedi data.

        Returns:
        --------
        List[tiledb.Attr]
            A list of TileDB attributes configured with appropriate data types.

        Notes:
        ------
        - The `timestamp_ns` attribute is added to the array.
        """
        attributes = []

        # Add scalar variables
        for var_name, var_info in self.variables_config.items():
            if not var_info.get('is_profile', False):
                attributes.append(tiledb.Attr(name=var_name, dtype=var_info["dtype"]))

        # Add flattened profile variables dynamically
        for var_name, var_info in self.variables_config.items():
            if var_info.get('is_profile', False):
                profile_length = var_info.get('profile_length', 1)
                for i in range(profile_length):
                    attr_name = f"{var_name}_{i + 1}"
                    attributes.append(tiledb.Attr(name=attr_name, dtype=var_info["dtype"]))

        attributes.append(tiledb.Attr(name="timestamp_ns", dtype="int64"))

        return attributes

    def _add_variable_metadata(self) -> None:
        """
        Add metadata to the global TileDB arrays for each variable, including units and long_name.
        This information is pulled from the configuration.
        """
        # Add metadata to array
        with tiledb.open(self.array_uri, mode="w", ctx=self.ctx) as array:
            for var_name, var_info in self.variables_config.items():
                try:
                    units = var_info.get("units", "unknown")
                    description = var_info.get("description", "No description available")
                    dtype = var_info.get("dtype", "unknown")
                    product_level = var_info.get("product_level", "unknown")

                    array.meta[f"{var_name}.units"] = units
                    array.meta[f"{var_name}.description"] = description
                    array.meta[f"{var_name}.dtype"] = dtype
                    array.meta[f"{var_name}.product_level"] = product_level
                    if var_info.get('is_profile', False):
                        array.meta[f"{var_name}.profile_length"] = var_info.get("profile_length", 0)

                except KeyError as e:
                    logger.warning(f"Missing metadata key for {var_name}: {e}")

    @retry(tiledb.cc.TileDBError, tries=10, delay=5, backoff=3)
    def write_granule(self, granule_data: pd.DataFrame) -> None:
        """
        Write the parsed GEDI granule data to the global TileDB arrays.

        Parameters:
        ----------
        granule_data : pd.DataFrame
            DataFrame containing the granule data, with variable names matching the configuration.

        Raises:
        -------
        ValueError if required dimension data is missing.
        """
        # Check if all required dimensions are present
        missing_dims = [dim for dim in self.config["tiledb"]['dimensions'] if dim not in granule_data]
        if missing_dims:
            raise ValueError(f"Granule data is missing required dimension data: {missing_dims}")

        # Prepare coordinates (dimensions)
        coords = {
            dim_name: (
                convert_to_days_since_epoch(granule_data[dim_name].values)
                if dim_name == 'time' else granule_data[dim_name].values
            )
            for dim_name in self.config["tiledb"]['dimensions']
        }

        # Extract scalar and profile data attributes
        data = {}
        for var_name, var_info in self.variables_config.items():
            if var_info.get('is_profile', False):
                # Process profile variables (e.g., rh_1, rh_2, etc.)
                profile_length = var_info.get('profile_length', 1)
                for i in range(profile_length):
                    expanded_var_name = f"{var_name}_{i + 1}"
                    if expanded_var_name in granule_data:
                        data[expanded_var_name] = granule_data[expanded_var_name].values
            else:
                # Process scalar variables
                if var_name in granule_data:
                    data[var_name] = granule_data[var_name].values

        data['timestamp_ns'] = (pd.to_datetime(granule_data['time']).astype('int64') // 1000).values

        # Write to the scalar array
        with tiledb.open(self.array_uri, mode="w", ctx=self.ctx) as array:
            dim_names = [dim.name for dim in array.schema.domain]
            dims = tuple(coords[dim_name] for dim_name in dim_names)
            array[dims] = data

    def check_granules_status(self, granule_ids: list) -> dict:
        """
        Check the status of multiple granules by accessing all metadata at once.

        Parameters:
        ----------
        granule_ids : list
            A list of unique granule identifiers to check.

        Returns:
        --------
        dict
            A dictionary where the keys are granule IDs and the values are booleans.
            True if the granule has been processed, False otherwise.
        """
        granule_statuses = {}

        try:
            # Open scalar array and check metadata for granule statuses
            with tiledb.open(self.array_uri, mode="r", ctx=self.ctx) as scalar_array:
                scalar_metadata = {key: scalar_array.meta[key] for key in scalar_array.meta.keys() if "_status" in key}

            # Combine metadata from both arrays and check each granule
            for granule_id in granule_ids:
                granule_key = f"granule_{granule_id}_status"
                scalar_processed = scalar_metadata.get(granule_key, "") == "processed"

                # Set status as True only if both arrays mark the granule as processed
                granule_statuses[granule_id] = scalar_processed

        except tiledb.TileDBError as e:
            logger.error(f"Failed to access TileDB metadata: {e}")

        return granule_statuses

    def mark_granule_as_processed(self, granule_key: str) -> None:
        """
        Mark a granule as processed by storing its status and processing date in TileDB metadata.

        Parameters:
        ----------
        granule_key : str
            The unique identifier for the granule.
        """
        try:
            with tiledb.open(self.array_uri, mode="w", ctx=self.ctx) as scalar_array:

                scalar_array.meta[f"granule_{granule_key}_status"] = "processed"
                scalar_array.meta[f"granule_{granule_key}_processed_date"] = pd.Timestamp.utcnow().isoformat()

        except tiledb.TileDBError as e:
            logger.error(f"Failed to mark granule {granule_key} as processed: {e}")

    @staticmethod
    def _load_variables_config(config):
        """
        Load and parse the configuration file and consolidate variables from all product levels.

        Returns:
        --------
        dict:
            The dictionary representation of all variables configuration across products.
        """
        # Consolidate all variables from different levels
        variables_config = {}
        for level in ['level_2a', 'level_2b', 'level_4a', 'level_4c']:
            level_vars = config.get(level, {}).get('variables', {})
            for var_name, var_info in level_vars.items():
                variables_config[var_name] = var_info

        return variables_config<|MERGE_RESOLUTION|>--- conflicted
+++ resolved
@@ -58,8 +58,7 @@
         # Set up TileDB context based on storage type
         if storage_type == 's3':
             # S3 TileDB context with consolidation settings
-            self.tiledb_config = tiledb.Config({
-                                                # Timeout settings
+            self.tiledb_config =tiledb.Config({# Timeout settings
                                                 "sm.vfs.s3.connect_timeout_ms": config['tiledb']['s3_timeout_settings'].get('connect_timeout_ms', "10800"),
                                                 "sm.vfs.s3.request_timeout_ms": config['tiledb']['s3_timeout_settings'].get('request_timeout_ms', "3000"),
                                                 "sm.vfs.s3.connect_max_tries": config['tiledb']['s3_timeout_settings'].get('connect_max_tries', "5"),
@@ -115,11 +114,7 @@
         return quadrants
 
 
-<<<<<<< HEAD
-    def consolidate_fragments(self, consolidation_type: str = 'default') -> None:
-=======
     def consolidate_fragments(self, consolidation_type:str = 'default', n_workers:int = 1) -> None:
->>>>>>> 51cee1f0
         """
         Consolidate fragments, metadata, and commit logs for both array
         to optimize storage and access.
@@ -142,14 +137,7 @@
 
             if consolidation_type == 'spatial':
                 cons_plan = SpatialConsolidationPlanner.compute(self.array_uri, self.ctx)
-<<<<<<< HEAD
-
-            # Consolidate fragments
-            for plan_ in cons_plan:
-                tiledb.consolidate(self.array_uri, ctx=self.ctx, config=self.tiledb_config, fragment_uris=plan_['fragment_uris'])
-
-=======
-            
+
             with concurrent.futures.ThreadPoolExecutor(max_workers=n_workers) as executor:
                 # Submit a consolidation task for each plan
                 futures = [
@@ -163,8 +151,7 @@
                     for plan_ in cons_plan
                 ]
                 concurrent.futures.wait(futures)
-            
->>>>>>> 51cee1f0
+
             # Vacuum after fragment consolidation
             tiledb.vacuum(self.array_uri, ctx=self.ctx, config=self.tiledb_config)
 
@@ -213,16 +200,9 @@
 
         domain = self._create_domain()
         attributes = self._create_attributes()
-<<<<<<< HEAD
         schema = tiledb.ArraySchema(domain=domain, attrs=attributes, sparse=True,
                                     capacity=self.config.get("tiledb", {}).get("capacity", 10000),
-                                    cell_order=self.config.get("tiledb", {}).get("cell_order", 'hilbert'),
-                                    tile_order=self.config.get("tiledb", {}).get("tile_order", 'hilbert'))
-=======
-        schema = tiledb.ArraySchema(domain=domain, attrs=attributes, sparse=True, 
-                                    capacity=self.config.get("tiledb", {}).get("capacity", 10000), 
                                     cell_order=self.config.get("tiledb", {}).get("cell_order", 'hilbert'))
->>>>>>> 51cee1f0
         tiledb.Array.create(uri, schema, ctx=self.ctx)
 
     def _create_domain(self) -> tiledb.Domain:
