--- conflicted
+++ resolved
@@ -199,12 +199,7 @@
         if not cons_plan:
             logger.warning("No consolidation plan generated. Skipping consolidation.")
             return
-<<<<<<< HEAD
-    
-=======
-
-        logger.info(f"Executing consolidation tasks with {n_workers} workers.")
->>>>>>> c0b0c587
+            
         with concurrent.futures.ThreadPoolExecutor(max_workers=n_workers) as executor:
             futures = [
                 executor.submit(
@@ -391,12 +386,7 @@
                     # Add profile-specific metadata
                     if var_info.get('is_profile', False):
                         array.meta[f"{var_name}.profile_length"] = var_info.get("profile_length", 0)
-<<<<<<< HEAD
-    
-=======
-
-                    logger.debug(f"Metadata added for variable: {var_name}")
->>>>>>> c0b0c587
+
         except tiledb.TileDBError as e:
             logger.error(f"Error adding metadata to TileDB array: {e}")
             raise
@@ -424,11 +414,7 @@
 
         # Extract data for scalar and profile variables
         data = self._extract_variable_data(granule_data)
-<<<<<<< HEAD
-            
-=======
-
->>>>>>> c0b0c587
+
         # Write to the TileDB array
         try:
             with tiledb.open(self.array_uri, mode="w", ctx=self.ctx) as array:
@@ -457,17 +443,7 @@
         missing_dims = [dim for dim in self.config["tiledb"]['dimensions'] if dim not in granule_data]
         if missing_dims:
             raise ValueError(f"Granule data is missing required dimensions: {missing_dims}")
-<<<<<<< HEAD
-    
-=======
-
-        # Check for critical variables
-        missing_vars = [var for var, info in self.variables_config.items() if not info.get('optional', False) and var not in granule_data]
-        if missing_vars:
-            raise ValueError(f"Granule data is missing critical variables: {missing_vars}")
-
-
->>>>>>> c0b0c587
+
     def _prepare_coordinates(self, granule_data: pd.DataFrame) -> Dict[str, np.ndarray]:
         """
         Prepare coordinate data for dimensions based on the granule DataFrame.
