# SPDX-License-Identifier: EUPL-1.2
# Version: 2.0
# Contact: ah2174@cam.ac.uk, felix.dombrowski@uni-potsdam.de, besnard@gfz-potsdam.de
# SPDX-FileCopyrightText: 2024 Simon Besnard
# SPDX-FileCopyrightText: 2024 Felix Dombrowski
# SPDX-FileCopyrightText: 2024 Amelia Holcomb
# SPDX-LicenseCopyrightText: 2024 Helmholtz Centre Potsdam - GFZ German Research Centre for Geosciences

import os
import logging
import tiledb
import numpy as np
import pandas as pd
from typing import Optional, List, Dict

# Configure the logger
logging.basicConfig(level=logging.INFO, format='%(asctime)s - %(levelname)s - %(message)s')
logger = logging.getLogger(__name__)

DEFAULT_DIMS = ["shot_number"]

class TileDBProvider:
    """
    A base provider class for managing low-level interactions with TileDB arrays for GEDI data.
    This class supports both S3 and local storage configurations, allowing flexible access to scalar
    and profile arrays stored in TileDB.

    Attributes
    ----------
    scalar_array_uri : str
        URI for accessing the scalar data array.
    profile_array_uri : str
        URI for accessing the profile data array.
    ctx : tiledb.Ctx
        TileDB context configured for either S3 or local access.

    Methods
    -------
    get_available_variables() -> pd.DataFrame
        Retrieve metadata about available variables in both scalar and profile arrays.
    get_variable_types() -> Dict[str, List[str]]
        Retrieve lists of variable names available in scalar and profile arrays.
    query_array(...)
        Execute a query on a specified TileDB array with spatial, temporal, and quality filters.
    """

<<<<<<< HEAD
    def __init__(self, storage_type: str = 'local', s3_bucket: Optional[str] = None, local_path: Optional[str] = './',
                 endpoint_override: Optional[str] = None, region: str = 'eu-central-1'):
=======
    def __init__(self, storage_type: str = 'local', s3_bucket: Optional[str] = None, local_path: Optional[str] = './', 
                 url: Optional[str] = None, region: str = 'eu-central-1', credentials:Optional[dict]= None):
>>>>>>> 9f22819b
        """
        Initialize the TileDBProvider with URIs for scalar and profile data arrays, configured based on storage type.

        Parameters
        ----------
        storage_type : str, optional
            Storage type, either 's3' or 'local'. Defaults to 'local'.
        s3_bucket : str, optional
            The S3 bucket name for GEDI data storage. Required if `storage_type` is 's3'.
        local_path : str, optional
            The local path for storing GEDI data arrays. Used if `storage_type` is 'local'.
        url : str, optional
            Custom endpoint URL for S3-compatible object stores (e.g., MinIO).
        region : str, optional
            AWS region for S3 access. Defaults to 'eu-central-1'.

        Notes
        -----
        - Configures TileDB contexts and array URIs based on storage type, either S3 or local.
        """
        if storage_type.lower() == 's3':
            if not s3_bucket:
                raise ValueError("s3_bucket must be provided when storage_type is 's3'")
            self.scalar_array_uri = f"s3://{s3_bucket}/gedi_array_uri"
            self.ctx = self._initialize_s3_context(credentials, url, region)
        else:
            # Local storage
            self.scalar_array_uri = os.path.join(local_path, 'gedi_array_uri')
            self.ctx = self._initialize_local_context()

    def _initialize_s3_context(self, credentials:dict, url: str, region: str) -> tiledb.Ctx:
        """
        Set up and return a TileDB context configured for S3 storage with credentials from boto3.

        Parameters
        ----------
        endpoint_override : str
            The custom endpoint URL for S3-compatible storage (e.g., MinIO).
        region : str
            AWS region for S3 access.

        Returns
        -------
        tiledb.Ctx
            Configured TileDB context for S3 storage.
        """
        return tiledb.Ctx({
            "sm.num_reader_threads": 8,
            "vfs.s3.aws_access_key_id": credentials['AccessKeyId'],
            "vfs.s3.aws_secret_access_key": credentials['SecretAccessKey'],
            "vfs.s3.endpoint_override": url,
            "vfs.s3.region": region
        })

    def _initialize_local_context(self) -> tiledb.Ctx:
        """
        Set up and return a TileDB context configured for local file storage.

        Returns
        -------
        tiledb.Ctx
            Configured TileDB context for local storage.
        """
        return tiledb.Ctx({
            "sm.num_reader_threads": 8
        })


    def get_available_variables(self) -> pd.DataFrame:
        """
        Retrieve metadata for available variables in both scalar and profile TileDB arrays,
        excluding specific fields such as 'array_type' and granule-specific metadata.

        This function consolidates metadata from both the scalar and profile arrays, organizing
        them into a structured DataFrame with variable names as the index and associated attributes
        (e.g., description, units) as columns.

        Returns
        -------
        pd.DataFrame
            A DataFrame containing variable names as the index and associated metadata attributes
            (like description and units) as columns. Each row represents metadata for a specific
            variable, providing details such as its units, description, and product level.

        Raises
        ------
        Exception
            If there is an error opening the TileDB arrays or retrieving metadata, the exception
            is logged and re-raised.

        Notes
        -----
        - Metadata keys starting with "granule_" or containing "array_type" are ignored to exclude
          granule-specific and array type information.
        - Metadata from both scalar and profile arrays is combined, allowing unified access to
          all variables in the dataset.

        """
        try:
<<<<<<< HEAD
            with tiledb.open(self.scalar_array_uri, mode="r", ctx=self.ctx) as scalar_array, \
                tiledb.open(self.profile_array_uri, mode="r", ctx=self.ctx) as profile_array:

=======
            with tiledb.open(self.scalar_array_uri, mode="r", ctx=self.ctx) as scalar_array:
                
>>>>>>> 9f22819b
                # Collect metadata for scalar and profile arrays, excluding unwanted keys
                scalar_metadata = {k: scalar_array.meta[k] for k in scalar_array.meta
                                   if not k.startswith("granule_") and "array_type" not in k}
<<<<<<< HEAD
                profile_metadata = {k: profile_array.meta[k] for k in profile_array.meta
                                    if not k.startswith("granule_") and "array_type" not in k}

=======
                
>>>>>>> 9f22819b
                # Combine metadata from scalar and profile arrays
                organized_metadata = {}

                # Organize metadata into nested dictionary structure for DataFrame conversion
                for key, value in scalar_metadata.items():
                    var_name, attr_type = key.split(".", 1)
                    if var_name not in organized_metadata:
                        organized_metadata[var_name] = {}
                    organized_metadata[var_name][attr_type] = value

                # Convert organized metadata into a DataFrame
                return pd.DataFrame.from_dict(organized_metadata, orient="index")

        except Exception as e:
            logger.error(f"Failed to retrieve available variables from TileDB: {e}")
            raise
<<<<<<< HEAD


    def get_variable_types(self) -> Dict[str, List[str]]:
        """
        Retrieve variable names from the TileDB metadata, categorized into scalar and profile types.

        This function scans the metadata of both scalar and profile arrays and extracts unique
        variable names based on keys containing a period (".") separator, which distinguishes
        attribute names from variable names in the metadata structure.

        Returns
        -------
        Dict[str, List[str]]
            A dictionary with two keys:
            - "scalar": A list of variable names available in the scalar array.
            - "profile": A list of variable names available in the profile array.

        Notes
        -----
        - Variable names are extracted from metadata keys by taking the substring before the first
          period (".") in each key. This assumes that metadata keys follow the format
          "variable_name.attribute_name".
        - Only keys containing a period are included, filtering out any non-variable-related metadata.

        """
        with tiledb.open(self.scalar_array_uri, mode="r", ctx=self.ctx) as scalar_array, \
            tiledb.open(self.profile_array_uri, mode="r", ctx=self.ctx) as profile_array:

            # Extract unique variable names from metadata keys for scalar and profile arrays
            scalar_vars = list({k.split(".")[0] for k in scalar_array.meta if "." in k})
            profile_vars = list({k.split(".")[0] for k in profile_array.meta if "." in k})

        return {"scalar": scalar_vars, "profile": profile_vars}


    def _query_array(
        self,
        array_uri: str,
        variables: List[str],
        lat_min: float,
        lat_max: float,
        lon_min: float,
        lon_max: float,
        start_time: Optional[np.datetime64],
=======
    
    def _query_array(
        self, 
        array_uri: str, 
        variables: List[str], 
        lat_min: float, 
        lat_max: float, 
        lon_min: float, 
        lon_max: float, 
        start_time: Optional[np.datetime64], 
>>>>>>> 9f22819b
        end_time: Optional[np.datetime64],
        **filters
    ) -> Dict[str, np.ndarray]:
        """
        Execute a query on a TileDB array using spatial, temporal, and additional quality filters.

        This function retrieves data from a TileDB array based on specified spatial bounds, time range,
        and additional quality criteria. It constructs a query to filter the data by latitude, longitude,
        and optional temporal constraints, and returns the filtered data as a dictionary.

        Parameters
        ----------
        array_uri : str
            The URI of the TileDB array to query.
        variables : List[str]
            A list of variable names (attributes) to retrieve from the array.
        lat_min : float
            Minimum latitude for the bounding box filter.
        lat_max : float
            Maximum latitude for the bounding box filter.
        lon_min : float
            Minimum longitude for the bounding box filter.
        lon_max : float
            Maximum longitude for the bounding box filter.
        start_time : np.datetime64, optional
            The start time for temporal filtering; retrieves data from this timestamp onward.
        end_time : np.datetime64, optional
            The end time for temporal filtering; retrieves data up to this timestamp.
        **filters : dict
            Additional keyword arguments for filtering by data quality or other attributes. These
            filters are applied as attribute constraints in the query.

        Returns
        -------
        Dict[str, np.ndarray]
            A dictionary containing the queried data, with variable names as keys and numpy arrays
            as values for each attribute specified in `variables`.

        Notes
        -----
        - The `query.multi_index` method applies the specified bounding box and temporal filters.
        - Additional quality filters are passed as keyword arguments and applied to attributes.
        - Ensure the TileDB context (`self.ctx`) is configured correctly to access the array.
        """
<<<<<<< HEAD

=======
        # Open the TileDB array
>>>>>>> 9f22819b
        with tiledb.open(array_uri, mode="r", ctx=self.ctx) as array:
            # Prepare attribute list
            attr_list = []
            profile_vars = {}

            # Check and expand profile variables
            for var in variables:
                if f"{var}.profile_length" in array.meta:
                    profile_length = array.meta[f"{var}.profile_length"]
                    profile_attrs = [f"{var}_{i}" for i in range(1, profile_length + 1)]
                    attr_list.extend(profile_attrs)
                    profile_vars[var] = profile_attrs
                else:
                    # Scalar variables
                    attr_list.append(var)
                    
            # Construct the quality filter condition
            cond_list = []
            for key, condition in filters.items():
                # Handle range conditions like ">= 0.9 and <= 1.0"
                if 'and' in condition:
                    parts = condition.split('and')
                    for part in parts:
                        cond_list.append(f"{key} {part.strip()}")
                else:
                    cond_list.append(f"{key} {condition.strip()}")
            cond_string = " and ".join(cond_list) if cond_list else None
                    
            # Query the data
            query = array.query(attrs=attr_list, cond=cond_string)
            data = query.multi_index[lat_min:lat_max, lon_min:lon_max, start_time:end_time]
            
            if len(data['shot_number']) == 0:
                return None, profile_vars
                        
            return data, profile_vars<|MERGE_RESOLUTION|>--- conflicted
+++ resolved
@@ -22,7 +22,7 @@
 class TileDBProvider:
     """
     A base provider class for managing low-level interactions with TileDB arrays for GEDI data.
-    This class supports both S3 and local storage configurations, allowing flexible access to scalar
+    This class supports both S3 and local storage configurations, allowing flexible access to scalar 
     and profile arrays stored in TileDB.
 
     Attributes
@@ -44,13 +44,8 @@
         Execute a query on a specified TileDB array with spatial, temporal, and quality filters.
     """
 
-<<<<<<< HEAD
-    def __init__(self, storage_type: str = 'local', s3_bucket: Optional[str] = None, local_path: Optional[str] = './',
-                 endpoint_override: Optional[str] = None, region: str = 'eu-central-1'):
-=======
     def __init__(self, storage_type: str = 'local', s3_bucket: Optional[str] = None, local_path: Optional[str] = './', 
                  url: Optional[str] = None, region: str = 'eu-central-1', credentials:Optional[dict]= None):
->>>>>>> 9f22819b
         """
         Initialize the TileDBProvider with URIs for scalar and profile data arrays, configured based on storage type.
 
@@ -66,7 +61,7 @@
             Custom endpoint URL for S3-compatible object stores (e.g., MinIO).
         region : str, optional
             AWS region for S3 access. Defaults to 'eu-central-1'.
-
+        
         Notes
         -----
         - Configures TileDB contexts and array URIs based on storage type, either S3 or local.
@@ -84,7 +79,7 @@
     def _initialize_s3_context(self, credentials:dict, url: str, region: str) -> tiledb.Ctx:
         """
         Set up and return a TileDB context configured for S3 storage with credentials from boto3.
-
+        
         Parameters
         ----------
         endpoint_override : str
@@ -121,115 +116,57 @@
 
     def get_available_variables(self) -> pd.DataFrame:
         """
-        Retrieve metadata for available variables in both scalar and profile TileDB arrays,
+        Retrieve metadata for available variables in both scalar and profile TileDB arrays, 
         excluding specific fields such as 'array_type' and granule-specific metadata.
-
-        This function consolidates metadata from both the scalar and profile arrays, organizing
-        them into a structured DataFrame with variable names as the index and associated attributes
+    
+        This function consolidates metadata from both the scalar and profile arrays, organizing 
+        them into a structured DataFrame with variable names as the index and associated attributes 
         (e.g., description, units) as columns.
-
+    
         Returns
         -------
         pd.DataFrame
-            A DataFrame containing variable names as the index and associated metadata attributes
-            (like description and units) as columns. Each row represents metadata for a specific
+            A DataFrame containing variable names as the index and associated metadata attributes 
+            (like description and units) as columns. Each row represents metadata for a specific 
             variable, providing details such as its units, description, and product level.
-
+        
         Raises
         ------
         Exception
-            If there is an error opening the TileDB arrays or retrieving metadata, the exception
+            If there is an error opening the TileDB arrays or retrieving metadata, the exception 
             is logged and re-raised.
-
+        
         Notes
         -----
-        - Metadata keys starting with "granule_" or containing "array_type" are ignored to exclude
+        - Metadata keys starting with "granule_" or containing "array_type" are ignored to exclude 
           granule-specific and array type information.
-        - Metadata from both scalar and profile arrays is combined, allowing unified access to
+        - Metadata from both scalar and profile arrays is combined, allowing unified access to 
           all variables in the dataset.
-
+    
         """
         try:
-<<<<<<< HEAD
-            with tiledb.open(self.scalar_array_uri, mode="r", ctx=self.ctx) as scalar_array, \
-                tiledb.open(self.profile_array_uri, mode="r", ctx=self.ctx) as profile_array:
-
-=======
             with tiledb.open(self.scalar_array_uri, mode="r", ctx=self.ctx) as scalar_array:
                 
->>>>>>> 9f22819b
                 # Collect metadata for scalar and profile arrays, excluding unwanted keys
-                scalar_metadata = {k: scalar_array.meta[k] for k in scalar_array.meta
+                scalar_metadata = {k: scalar_array.meta[k] for k in scalar_array.meta 
                                    if not k.startswith("granule_") and "array_type" not in k}
-<<<<<<< HEAD
-                profile_metadata = {k: profile_array.meta[k] for k in profile_array.meta
-                                    if not k.startswith("granule_") and "array_type" not in k}
-
-=======
-                
->>>>>>> 9f22819b
+                
                 # Combine metadata from scalar and profile arrays
                 organized_metadata = {}
-
+                
                 # Organize metadata into nested dictionary structure for DataFrame conversion
                 for key, value in scalar_metadata.items():
                     var_name, attr_type = key.split(".", 1)
                     if var_name not in organized_metadata:
                         organized_metadata[var_name] = {}
                     organized_metadata[var_name][attr_type] = value
-
+                
                 # Convert organized metadata into a DataFrame
                 return pd.DataFrame.from_dict(organized_metadata, orient="index")
-
+        
         except Exception as e:
             logger.error(f"Failed to retrieve available variables from TileDB: {e}")
             raise
-<<<<<<< HEAD
-
-
-    def get_variable_types(self) -> Dict[str, List[str]]:
-        """
-        Retrieve variable names from the TileDB metadata, categorized into scalar and profile types.
-
-        This function scans the metadata of both scalar and profile arrays and extracts unique
-        variable names based on keys containing a period (".") separator, which distinguishes
-        attribute names from variable names in the metadata structure.
-
-        Returns
-        -------
-        Dict[str, List[str]]
-            A dictionary with two keys:
-            - "scalar": A list of variable names available in the scalar array.
-            - "profile": A list of variable names available in the profile array.
-
-        Notes
-        -----
-        - Variable names are extracted from metadata keys by taking the substring before the first
-          period (".") in each key. This assumes that metadata keys follow the format
-          "variable_name.attribute_name".
-        - Only keys containing a period are included, filtering out any non-variable-related metadata.
-
-        """
-        with tiledb.open(self.scalar_array_uri, mode="r", ctx=self.ctx) as scalar_array, \
-            tiledb.open(self.profile_array_uri, mode="r", ctx=self.ctx) as profile_array:
-
-            # Extract unique variable names from metadata keys for scalar and profile arrays
-            scalar_vars = list({k.split(".")[0] for k in scalar_array.meta if "." in k})
-            profile_vars = list({k.split(".")[0] for k in profile_array.meta if "." in k})
-
-        return {"scalar": scalar_vars, "profile": profile_vars}
-
-
-    def _query_array(
-        self,
-        array_uri: str,
-        variables: List[str],
-        lat_min: float,
-        lat_max: float,
-        lon_min: float,
-        lon_max: float,
-        start_time: Optional[np.datetime64],
-=======
     
     def _query_array(
         self, 
@@ -240,17 +177,16 @@
         lon_min: float, 
         lon_max: float, 
         start_time: Optional[np.datetime64], 
->>>>>>> 9f22819b
         end_time: Optional[np.datetime64],
         **filters
     ) -> Dict[str, np.ndarray]:
         """
         Execute a query on a TileDB array using spatial, temporal, and additional quality filters.
-
-        This function retrieves data from a TileDB array based on specified spatial bounds, time range,
-        and additional quality criteria. It constructs a query to filter the data by latitude, longitude,
+    
+        This function retrieves data from a TileDB array based on specified spatial bounds, time range, 
+        and additional quality criteria. It constructs a query to filter the data by latitude, longitude, 
         and optional temporal constraints, and returns the filtered data as a dictionary.
-
+    
         Parameters
         ----------
         array_uri : str
@@ -270,26 +206,22 @@
         end_time : np.datetime64, optional
             The end time for temporal filtering; retrieves data up to this timestamp.
         **filters : dict
-            Additional keyword arguments for filtering by data quality or other attributes. These
+            Additional keyword arguments for filtering by data quality or other attributes. These 
             filters are applied as attribute constraints in the query.
-
+    
         Returns
         -------
         Dict[str, np.ndarray]
-            A dictionary containing the queried data, with variable names as keys and numpy arrays
+            A dictionary containing the queried data, with variable names as keys and numpy arrays 
             as values for each attribute specified in `variables`.
-
+    
         Notes
         -----
         - The `query.multi_index` method applies the specified bounding box and temporal filters.
         - Additional quality filters are passed as keyword arguments and applied to attributes.
         - Ensure the TileDB context (`self.ctx`) is configured correctly to access the array.
         """
-<<<<<<< HEAD
-
-=======
         # Open the TileDB array
->>>>>>> 9f22819b
         with tiledb.open(array_uri, mode="r", ctx=self.ctx) as array:
             # Prepare attribute list
             attr_list = []
