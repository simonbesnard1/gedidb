--- conflicted
+++ resolved
@@ -44,13 +44,8 @@
         Execute a query on a specified TileDB array with spatial, temporal, and quality filters.
     """
 
-<<<<<<< HEAD
-    def __init__(self, storage_type: str= 'local', s3_bucket: Optional[str]= None, local_path: Optional[str]= './',
-                 url: Optional[str]= None, region: str= 'eu-central-1', credentials: Optional[dict]= None):
-=======
-    def __init__(self, storage_type: str = 'local', s3_bucket: Optional[str] = None, local_path: Optional[str] = './', 
+    def __init__(self, storage_type: str = 'local', s3_bucket: Optional[str] = None, local_path: Optional[str] = './',
                  url: Optional[str] = None, region: str = 'eu-central-1', credentials:Optional[dict]= None, n_workers:int =5):
->>>>>>> 51cee1f0
         """
         Initialize the TileDBProvider with URIs for scalar and profile data arrays, configured based on storage type.
 
@@ -247,6 +242,7 @@
             # Construct the quality filter condition
             cond_list = []
             for key, condition in filters.items():
+                # Handle range conditions like ">= 0.9 and <= 1.0"
                 if 'and' in condition:
                     parts = condition.split('and')
                     for part in parts:
