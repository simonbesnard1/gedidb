--- conflicted
+++ resolved
@@ -76,7 +76,7 @@
             self.scalar_array_uri = os.path.join(local_path, 'array_uri')
             self.ctx = self._initialize_local_context()
 
-    def _initialize_s3_context(self, credentials: dict, url: str, region: str) -> tiledb.Ctx:
+    def _initialize_s3_context(self, credentials:dict, url: str, region: str) -> tiledb.Ctx:
         """
         Set up and return a TileDB context configured for S3 storage with credentials from boto3.
 
@@ -93,6 +93,7 @@
             Configured TileDB context for S3 storage.
         """
         return tiledb.Ctx({
+            "sm.num_reader_threads": 8,
             "vfs.s3.aws_access_key_id": credentials['AccessKeyId'],
             "vfs.s3.aws_secret_access_key": credentials['SecretAccessKey'],
             "vfs.s3.endpoint_override": url,
@@ -241,7 +242,6 @@
             # Construct the quality filter condition
             cond_list = []
             for key, condition in filters.items():
-                # Handle range conditions like ">= 0.9 and <= 1.0"
                 if 'and' in condition:
                     parts = condition.split('and')
                     for part in parts:
@@ -249,11 +249,7 @@
                 else:
                     cond_list.append(f"{key} {condition.strip()}")
             cond_string = " and ".join(cond_list) if cond_list else None
-<<<<<<< HEAD
-
-=======
-            
->>>>>>> 0f08e318
+
             # Query the data
             query = array.query(attrs=attr_list, cond=cond_string)
             data = query.multi_index[lat_min:lat_max, lon_min:lon_max, start_time:end_time]
