from gedidb.processor.granule.granule import Granule
from gedidb.processor.beam.l2a_beam import L2ABeam
from gedidb.processor.beam.beam import Beam


class L2AGranule(Granule):

    def __init__(self, file_path, quality_flag, field_mapping):
        super().__init__(file_path)
        
        self.quality_flag = quality_flag
        self.field_mapping = field_mapping
<<<<<<< HEAD
        self.geom = geom

=======
        
        print(self.version)
>>>>>>> ae8992b8
    def _beam_from_name(self, beam: str) -> Beam:

        if beam not in self.beam_names:
            raise ValueError(f"Beam name must be one of {self.beam_names}")
        return L2ABeam(self, beam, self.quality_flag, self.field_mapping)
<|MERGE_RESOLUTION|>--- conflicted
+++ resolved
@@ -10,13 +10,8 @@
         
         self.quality_flag = quality_flag
         self.field_mapping = field_mapping
-<<<<<<< HEAD
         self.geom = geom
 
-=======
-        
-        print(self.version)
->>>>>>> ae8992b8
     def _beam_from_name(self, beam: str) -> Beam:
 
         if beam not in self.beam_names:
